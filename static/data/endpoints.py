--- conflicted
+++ resolved
@@ -427,11 +427,7 @@
                 cache_timeout = 5
 
                 title = 'IP Address Retriever'
-<<<<<<< HEAD
                 description = 'Get your IP address from the request.'
-=======
-                description = 'Get your IP address.'
->>>>>>> 3114a250
                 parameters = {}
 
                 @staticmethod
@@ -529,11 +525,7 @@
                 cache_timeout = 28800
 
                 title = 'Instagram Reels Scraper'
-<<<<<<< HEAD
-                description = 'Fetches data from any Instagram reels URL.'
-=======
                 description = 'Fetches permanent data from any Instagram reels URL.'
->>>>>>> 3114a250
                 parameters = {
                     'query': {'description': 'Instagram Reels URL.', 'required': True, 'type': 'string'}
                 }
@@ -642,11 +634,7 @@
                 cache_timeout = 14400
 
                 title = 'YouTube Media Scraper'
-<<<<<<< HEAD
                 description = 'Get detailed data from any YouTube video URL.'
-=======
-                description = 'Fetches updated and detailed data from any YouTube video URL.'
->>>>>>> 3114a250
                 parameters = {
                     'query': {'description': 'YouTube video URL.', 'required': True, 'type': 'string'}
                 }
@@ -898,18 +886,7 @@
 
                     # Main process
                     filename = format_string(response_data.get('title', 'tiktok_video')) + '.mp4'
-<<<<<<< HEAD
                     thumbnail_url = unquote(response_data.get('thumbnail_url', str()))
-=======
-                    source_thumbnail_url = response_data.get('thumbnail_url', str())
-
-                    try:
-                        thumbnail_url_regex = r'https://p16-sign\.tiktokcdn-us\.com/obj/(tos-useast5-p-[\w-]+)/([\w]+)\?x-expires=[\d]+&x-signature=[\w%]+'
-                        thumbnail_url_sub = r'https://p16.tiktokcdn-us.com/origin/\1/\2'
-                        thumbnail_url = unquote(re_sub(thumbnail_url_regex, thumbnail_url_sub, source_thumbnail_url))
-                    except BaseException:
-                        thumbnail_url = unquote(source_thumbnail_url)
->>>>>>> 3114a250
 
                     with httpx_client() as client:
                         try:
